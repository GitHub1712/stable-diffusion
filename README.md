--- conflicted
+++ resolved
@@ -5,14 +5,12 @@
 
 ## The hlky's webui version [is out](https://github.com/neonsecret/stable-diffusion-webui)
 
-<<<<<<< HEAD
 ## The peacasso GUI version [is out](https://github.com/neonsecret/neonpeacasso)
 
 ### Warning: this requires gradio >= 3.3
 
-=======
 ## The superfast and low-vram mode have been updated, speed_mp parameter introduced.
->>>>>>> 968bcb40
+
 Below you can see the comparison table.
 <br>
 | resolution 	| steps 	| speed_mp 	| time          	| vram 	| low vram mode 	|
